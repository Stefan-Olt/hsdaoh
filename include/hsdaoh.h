/*
 * hsdaoh - High Speed Data Acquisition over MS213x USB3 HDMI capture sticks
 *
 * Copyright (C) 2024 by Steve Markgraf <steve@steve-m.de>
 *
 * based on librtlsdr:
 * Copyright (C) 2012-2024 by Steve Markgraf <steve@steve-m.de>
 * Copyright (C) 2012 by Dimitri Stolnikov <horiz0n@gmx.net>
 *
 * SPDX-License-Identifier: GPL-2.0+
 *
 * This program is free software: you can redistribute it and/or modify
 * it under the terms of the GNU General Public License as published by
 * the Free Software Foundation, either version 2 of the License, or
 * (at your option) any later version.
 *
 * This program is distributed in the hope that it will be useful,
 * but WITHOUT ANY WARRANTY; without even the implied warranty of
 * MERCHANTABILITY or FITNESS FOR A PARTICULAR PURPOSE.  See the
 * GNU General Public License for more details.
 *
 * You should have received a copy of the GNU General Public License
 * along with this program.  If not, see <http://www.gnu.org/licenses/>.
 */

#ifndef __HSDAOH_H
#define __HSDAOH_H

#ifdef __cplusplus
extern "C" {
#endif

#include <stdint.h>
#include <stdbool.h>
#include <hsdaoh_export.h>

typedef struct hsdaoh_data_info {
	void *ctx;
	unsigned char *buf;
	uint32_t len;			/* buffer length */
	uint16_t stream_id;
	bool device_error;		/* device error happened, terminate application */
} hsdaoh_data_info_t;

typedef struct hsdaoh_dev hsdaoh_dev_t;

/** HSDAOH message types
 */
typedef enum hsdaoh_message_types {
  HSDAOH_MSG_INFO = 0,
  HSDAOH_MSG_WARNING = 1,
  HSDAOH_MSG_ERROR = 2
} hsdaoh_message_types_t;

/** HSDAOH messages
 */
typedef enum hsdaoh_messages {
  HSDAOH_SUCCESS = 0,
  /** errors **/
  HSDAOH_ERROR_KERNEL_UVC_DRIVER_DETACH_FAILED = -1,
  HSDAOH_ERROR_KERNEL_HID_DRIVER_DETACH_FAILED = -2,
  HSDAOH_ERROR_KERNEL_DRIVER_REATTACH_FAILED = -3,
  HSDAOH_ERROR_USB_CLAIM_INTERFACE_HID_FAILED = -4,
  HSDAOH_ERROR_USB_CLAIM_INTERFACE_1_FAILED = -5,
  HSDAOH_ERROR_USB_CLEARING_ENDPOINT_HALT_FAILED = -6,
  HSDAOH_ERROR_USB_OPEN_FAILED = -7,
  HSDAOH_ERROR_USB_ACCESS = -8,
  HSDAOH_ERROR_INCORRECT_FRAME_FORMAT = -9,
  HSDAOH_ERROR_OTHER = -99,
  /** warnings **/
  HSDAOH_WARNING_MISSED_FRAME = 1,
  HSDAOH_WARNING_INVALID_PAYLOAD_LENGTH = 2,
  HSDAOH_WARNING_IDLE_COUNTER_ERROR = 3,
  /** infos **/
  HSDAOH_INFO_KERNEL_REATTACH_DRIVER = 100,
  HSDAOH_INFO_SYNCRONIZED_HDMI_INPUT_STREAM = 101,
  HSDAOH_INFO_START_STREAMING = 102,
  HSDAOH_INFO_STOP_STREAMING = 103
} hsdaoh_messages_t;

typedef void(*hsdaoh_message_cb_t)(int msg_type, int msg, void *additional, void *ctx);

/*!
 * Get string from message code.
 *
 * NOTE: The string argument must provide space for up to 256 bytes.
 *
 * \param msg_type the type of the message
 * \param mag the message code
 * \param additional data associated with the message
 * \param output string, may be NULL (then output to stderr)
 * \return 0 on success
 */
HSDAOH_API int hsdaoh_get_message_string(int msg_type,
					     int msg,
					     void *additional,
					     char *output);

HSDAOH_API uint32_t hsdaoh_get_device_count(void);

HSDAOH_API const char* hsdaoh_get_device_name(uint32_t index);

/*!
 * Get USB device strings.
 *
 * NOTE: The string arguments must provide space for up to 256 bytes.
 *
 * \param index the device index
 * \param manufact manufacturer name, may be NULL
 * \param product product name, may be NULL
 * \param serial serial number, may be NULL
 * \return 0 on success
 */
HSDAOH_API int hsdaoh_get_device_usb_strings(uint32_t index,
					     char *manufact,
					     char *product,
					     char *serial);

/*!
 * Get USB strings.
 *
 * NOTE: The string arguments must provide space for up to 256 bytes.
 *
 * \param dev the device handle given by hsdaoh_open()
 * \param manufact manufacturer name, may be NULL
 * \param product product name, may be NULL
 * \param serial serial number, may be NULL
 * \return 0 on success
 */

HSDAOH_API int hsdaoh_get_usb_strings(hsdaoh_dev_t *dev,
					     char *manufact,
					     char *product,
					     char *serial);

/*!
 * Get device index by USB serial string descriptor.
 *
 * \param serial serial string of the device
 * \return device index of first device where the name matched
 * \return -1 if name is NULL
 * \return -2 if no devices were found at all
 * \return -3 if devices were found, but none with matching name
 */
HSDAOH_API int hsdaoh_get_index_by_serial(const char *serial);

HSDAOH_API int hsdaoh_open(hsdaoh_dev_t **dev, uint32_t index);

HSDAOH_API int hsdaoh_open_msg_cb(hsdaoh_dev_t **dev, uint32_t index, hsdaoh_message_cb_t cb, void *ctx);

HSDAOH_API int hsdaoh_close(hsdaoh_dev_t *dev);

/* configuration functions */

/*!
 * Get USB device strings.
 *
 * NOTE: The string arguments must provide space for up to 256 bytes.
 *
 * \param dev the device handle given by hsdaoh_open()
 * \param manufact manufacturer name, may be NULL
 * \param product product name, may be NULL
 * \param serial serial number, may be NULL
 * \return 0 on success
 */
HSDAOH_API int hsdaoh_get_usb_strings(hsdaoh_dev_t *dev, char *manufact,
				      char *product, char *serial);

/* streaming functions */

<<<<<<< HEAD
typedef void(*hsdaoh_read_cb_t)(unsigned char *buf, uint32_t len, uint8_t pack_state, void *ctx);
=======
typedef void(*hsdaoh_read_cb_t)(hsdaoh_data_info_t *data_info);
>>>>>>> 43a47379

/*!
 * Start streaming data from the device.
 *
 * \param dev the device handle given by hsdaoh_open()
 * \param cb callback function to return received data
 * \param ctx user specific context to pass via the callback function
 * \return 0 on success
 */
HSDAOH_API int hsdaoh_start_stream(hsdaoh_dev_t *dev,
				   hsdaoh_read_cb_t cb,
				   void *ctx);

/*!
 * Stop streaming data from the device.
 *
 * \param dev the device handle given by hsdaoh_open()
 * \return 0 on success
 */
HSDAOH_API int hsdaoh_stop_stream(hsdaoh_dev_t *dev);

/*!
 * Write a datagram to the EDID RAM to control a downstream data source.
 * A header with a sequence number and length is prepended to the mesage
 * by the library.
 *
 * \param dev the device handle given by hsdaoh_open()
 * \param data pointer to the datagram
 * \param len length of the datagram, must not exceed 256-2 = 254 bytes
 *            due to the prepended header.
 * \return 0 on success
 */
HSDAOH_API int hsdaoh_write_edid_cmd_data(hsdaoh_dev_t *dev, uint8_t *data, uint8_t len);
#ifdef __cplusplus
}
#endif

#endif /* __HSDAOH_H */<|MERGE_RESOLUTION|>--- conflicted
+++ resolved
@@ -168,11 +168,8 @@
 
 /* streaming functions */
 
-<<<<<<< HEAD
-typedef void(*hsdaoh_read_cb_t)(unsigned char *buf, uint32_t len, uint8_t pack_state, void *ctx);
-=======
 typedef void(*hsdaoh_read_cb_t)(hsdaoh_data_info_t *data_info);
->>>>>>> 43a47379
+
 
 /*!
  * Start streaming data from the device.
