--- conflicted
+++ resolved
@@ -147,11 +147,7 @@
 }
 #endif
 
-<<<<<<< HEAD
-static void hsdaoh_callback(unsigned char *buf, uint32_t len, uint8_t pack_state, void *ctx)
-=======
 void hsdaoh_callback(hsdaoh_data_info_t *data_info)
->>>>>>> 43a47379
 {
 	unsigned char *buf = data_info->buf;
 	uint32_t len = data_info->len;
